use chrono::{DateTime, Utc};

/// Represents the possible states of a task during it's lifecycle
#[derive(Debug, Clone, Copy, PartialEq, Eq)]
pub enum Status {
    /// task has been created but not yet started
    Todo,
    /// task in progress
    Doing,
    /// task completed
    Done,
    /// invalid status
    None,
}

/// Represents the properties of a struct
#[derive(Debug, Clone)]
pub struct Task {
    /// unique identifier
    pub id: Option<u32>,
    /// task name/title
    pub name: String,
    /// detailed description of the task
    pub description: String, // TODO: cast into Option<String> optional field. Can be updated later
    /// current status of the task
    pub status: Status, // default is Todo set during creation of new task
    /// when the task was created
    pub created_at: DateTime<Utc>,
    /// when the task was last updated
    pub updated_at: Option<DateTime<Utc>>,
}

impl Task {
    /// Creates a new task with the given parameters.
    ///
    /// # Arguments
    /// * `id`: Unique identifier for the task
    /// * `name`: Name of the task
    /// * `desc`: Optional description of the task
    ///
    /// # Returns
    /// A new Task instance with:
    /// - Status set to Todo
    /// - Current UTC timestamp for creation
    /// - No update timestamp
    pub fn new(name: String, description: String) -> Self {
        Task {
            id: None,
            name,
            description,
            status: Status::Todo,
            created_at: Utc::now(),
            updated_at: None,
        }
    }

    // validations for a new task
    pub fn before_add(&self) -> Result<(), String> {
        if self.name.is_empty() {
            return Err(String::from("Task name is required"));
<<<<<<< HEAD
=======
        }
        if self.status != Status::Todo {
            return Err(String::from("New task must be in todo state"));
>>>>>>> da729065
        }

        Ok(())
    }

    pub fn before_move_to_doing(&self) -> Result<(), String> {
        if self.status != Status::Todo {
<<<<<<< HEAD
            return Err(String::from("Task must be in the Todo state before marking as in progress"));
=======
            return Err(String::from("New task must be in the Todo state"));
>>>>>>> da729065
        }

        Ok(())
    }

    pub fn before_move_to_done(&self) -> Result<(), String> {
        if self.status != Status::Doing {
            return Err(String::from(
<<<<<<< HEAD
                "Task must be in progress state before marking as Done",
=======
                "New task must be in progress to mark as complete",
>>>>>>> da729065
            ));
        }

        Ok(())
    }

    fn move_to_doing(&mut self) -> Result<&mut Self, String> {
        match self.status {
            Status::Todo => {
                self.status = Status::Doing;
                Ok(self)
            }
            _ => Err(String::from(
                "Task must be in Todo state to move to in progress",
            )),
        }
    }

    fn move_to_done(&mut self) -> Result<&mut Self, String> {
        match self.status {
            Status::Doing => {
                self.status = Status::Done;
                Ok(self)
            }
            _ => Err(String::from(
                "Task must be in progress state to mark as completed",
            )),
        }
    }
}<|MERGE_RESOLUTION|>--- conflicted
+++ resolved
@@ -58,12 +58,6 @@
     pub fn before_add(&self) -> Result<(), String> {
         if self.name.is_empty() {
             return Err(String::from("Task name is required"));
-<<<<<<< HEAD
-=======
-        }
-        if self.status != Status::Todo {
-            return Err(String::from("New task must be in todo state"));
->>>>>>> da729065
         }
 
         Ok(())
@@ -71,11 +65,8 @@
 
     pub fn before_move_to_doing(&self) -> Result<(), String> {
         if self.status != Status::Todo {
-<<<<<<< HEAD
+            kanban-v2-decouple
             return Err(String::from("Task must be in the Todo state before marking as in progress"));
-=======
-            return Err(String::from("New task must be in the Todo state"));
->>>>>>> da729065
         }
 
         Ok(())
@@ -84,11 +75,7 @@
     pub fn before_move_to_done(&self) -> Result<(), String> {
         if self.status != Status::Doing {
             return Err(String::from(
-<<<<<<< HEAD
                 "Task must be in progress state before marking as Done",
-=======
-                "New task must be in progress to mark as complete",
->>>>>>> da729065
             ));
         }
 
